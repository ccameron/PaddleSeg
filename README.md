English | [简体中文](README_CN.md)

# PaddleSeg

[![License](https://img.shields.io/badge/license-Apache%202-blue.svg)](LICENSE)
[![Version](https://img.shields.io/github/release/PaddlePaddle/PaddleSeg.svg)](https://github.com/PaddlePaddle/PaddleSeg/releases)
![python version](https://img.shields.io/badge/python-3.6+-orange.svg)
![support os](https://img.shields.io/badge/os-linux%2C%20win%2C%20mac-yellow.svg)
## PaddleSeg has released the new version including the following features:

* Our team won the AutoNUE@CVPR 2021 challenge, where the technical [report](https://bj.bcebos.com/paddleseg/docs/autonue21_presentation_PaddleSeg.pdf) and [source code](https://github.com/PaddlePaddle/PaddleSeg/tree/release/2.2/contrib/AutoNUE) are available.
* We released an efficient interactive annotation tool for image segmentation, named [EISeg](https://github.com/PaddlePaddle/PaddleSeg/tree/release/2.2/contrib/EISeg).
* We introduced [Panoptic-DeepLab](https://github.com/PaddlePaddle/PaddleSeg/tree/release/2.2/contrib/PanopticDeepLab), which is a proposal-free algorithm  for panoptic segmentation.
* We provided an ultra-lightweight [portrait segmentation](./contrib/PP-HumanSeg) solution for the mobile devices and even the web

## PaddleSeg Introduction

Welcome to PaddleSeg! PaddleSeg is an end-to-end image segmentation development kit developed based on [PaddlePaddle](https://www.paddlepaddle.org.cn), which covers a large number of high-quality segmentation models in different directions such as *high-performance* and *lightweight*. With the help of modular design, we provide two application methods: *Configuration Drive* and *API Calling*. So one can conveniently complete the entire image segmentation application from training to deployment through configuration calls or API calls.

* ### PaddleSeg provides four image segmentation capabilities: semantic segmentation, interactive segmentation, panoptic segmentation and Matting.

<div align="center">
<img src="https://user-images.githubusercontent.com/53808988/130562378-64d0c84a-9c3f-4ae4-93f7-bdc0c8e0238e.gif"  width = "2000" />  
</div>


---------------

 * ### PaddleSeg is widely used in autonomous driving, medical, quality inspection, inspection, entertainment and other scenarios.

<div align="center">
<img src="https://user-images.githubusercontent.com/53808988/130562234-bdf79d76-8566-4e06-a3a9-db7719e63385.gif"  width = "2000" />  
</div>


---------------



## Core Features

* <img src="./docs/images/f1.png" width="20"/> **High Performance Model**: Based on the high-performance backbone trained by Baidu's self-developed [semi-supervised label knowledge distillation scheme (SSLD)](https://paddleclas.readthedocs.io/zh_CN/latest/advanced_tutorials/distillation/distillation.html#ssld), combined with the state of the art segmentation technology, we provides 50+ high-quality pre-training models, which are better than other open source implementations.

* <img src="./docs/images/f2.png" width="20"/> **Modular Design**: PaddleSeg support 15+ mainstream *segmentation networks*, developers can start based on actual application scenarios and assemble diversified training configurations combined with modular design of *data enhancement strategies*, *backbone networks*, *loss functions* and other different components to meet different performance and accuracy requirements.

* <img src="./docs/images/f3.png" width="20"/> **High Efficiency**: PaddleSeg provides multi-process asynchronous I/O, multi-card parallel training, evaluation and other acceleration strategies, combined with the memory optimization function of the PaddlePaddle, which can greatly reduce the training overhead of the segmentation model, all this allowing developers to lower cost and more efficiently train image segmentation model.

* :heart:**You can go to  [Complete PaddleSeg Online Documentation Directory](https://paddleseg.readthedocs.io)  for more detailed documentation**:heart:

## Technical Communication <img src="./docs/images/chat.png" width="30"/>

* If you find any problems or have a suggestion with PaddleSeg, please send us issues through [GitHub Issues](https://github.com/PaddlePaddle/PaddleSeg/issues).
* Welcome to Join PaddleSeg QQ Group
<div align="center">
<img src="./docs/images/QQ_chat.png"  width = "200" />  
</div>

## Model Instraction  <img src="./docs/images/model.png" width="20"/>

[Model Zoo](./configs/)

<div align="center">
<img src="./docs/images/xingnengtu.png"    width = "700"/>  
</div>


## Dataset

- [x] Cityscapes
- [x] Pascal VOC
- [x] ADE20K
- [x] Pascal Context
- [x] COCO stuff

## Tutorials <img src="./docs/images/teach.png" width="30"/>

* [Installation](./docs/install.md)
* [Get Started](./docs/whole_process.md)
*  Prepare Datasets
   * [Preparation of Annotation Data](./docs/data/marker/marker.md)
   * [Annotating Tutorial](./docs/data/transform/transform.md)
   * [Custom Dataset](./docs/data/custom/data_prepare.md)

*  Custom Software Development of PaddleSeg
    * [Detailed Configuration File](./docs/design/use/use.md)
    * [Create Your Own Model](./docs/design/create/add_new_model.md)
* [Model Training](/docs/train/train.md)
* [Model Evaluation](./docs/evaluation/evaluate/evaluate.md)
* [Prediction](./docs/predict/predict.md)
* [Model Export](./docs/export/export/model_export.md)

*  Model Deploy
    * [Export Model](./docs/model_export.md)
    * [Python Inference](./docs/deployment/inference/python_inference.md)
    * [C++ Inference](./docs/deployment/inference/cpp_inference.md)
    * [Lite](./docs/deployment/lite/lite.md)
    * [Serving](./docs/deployment/serving/serving.md)
    * [Web](./docs/deployment/web/web.md)
<<<<<<< HEAD
=======
    * [Benchmark](./docs/deployment/inference/infer_benchmark.md)
    * [Export ONNX Model](./docs/model_export_onnx.md)
>>>>>>> 515bf939
* Model Compression
    * [Quantization](./docs/slim/quant/quant.md)
    * [Prune](./docs/slim/prune/prune.md)
*  API Tutorial
    * [API Documention](./docs/apis/README.md)
    * [API Application](./docs/api_example.md)
*  Description of Important Modules
    * [Data Augmentation](./docs/module/data/data.md)
    * [Loss Description](./docs/module/loss/losses_en.md)
    * [Tricks](./docs/module/tricks/tricks.md)
* Description of Classical Models
    * [DeeplabV3](./docs/models/deeplabv3.md)
    * [UNet](./docs/models/unet.md)
    * [OCRNet](./docs/models/ocrnet.md)
    * [Fast-SCNN](./docs/models/fascnn.md)
* [PR Instruction](./docs/pr/pr/pr.md)
* [FAQ](./docs/faq/faq/faq.md)

## Installation

#### step 1. Install PaddlePaddle

System Requirements:
* PaddlePaddle >= 2.0.0
* Python >= 3.6+

Highly recommend you install the GPU version of PaddlePaddle, due to large overhead of segmentation models, otherwise it could be out of memory while running the models. For more detailed installation tutorials, please refer to the official website of [PaddlePaddle](https://www.paddlepaddle.org.cn/install/quick?docurl=/documentation/docs/zh/2.0/install/)。


#### step 2. Install PaddleSeg
Support to construct a customized segmentation framework with *API Calling* method for flexible development.

```shell
pip install paddleseg
```


#### step 3. Download PaddleSeg Repo
Support to complete the whole process segmentation application with *Configuration Drive* method, simple and fast.

```shell
git clone https://github.com/PaddlePaddle/PaddleSeg
```

#### step 4. Verify Installation
Run the following command. If you can train normally, you have installed it successfully.

```shell
python train.py --config configs/quick_start/bisenet_optic_disc_512x512_1k.yml
```


## Practical Cases

* [PP-HumanSeg](./contrib/PP-HumanSeg)
* [Cityscapes SOTA](./contrib/CityscapesSOTA)
* [Panoptic Segmentation](./contrib/PanopticDeepLab)

## Feedbacks and Contact
* The dynamic version is still under development, if you find any issue or have an idea on new features, please don't hesitate to contact us via [GitHub Issues](https://github.com/PaddlePaddle/PaddleSeg/issues).
* PaddleSeg User Group (QQ): 1004738029 or 850378321 or 793114768

## Acknowledgement
* Thanks [jm12138](https://github.com/jm12138) for contributing U<sup>2</sup>-Net.
* Thanks [zjhellofss](https://github.com/zjhellofss) (Fu Shenshen) for contributing Attention U-Net, and Dice Loss.
* Thanks [liuguoyu666](https://github.com/liguoyu666), [geoyee](https://github.com/geoyee) for contributing U-Net++ and U-Net3+.
* Thanks [yazheng0307](https://github.com/yazheng0307) (LIU Zheng) for contributing quick-start document.

## Citation
If you find our project useful in your research, please consider citing:

```latex
@misc{liu2021paddleseg,
      title={PaddleSeg: A High-Efficient Development Toolkit for Image Segmentation},
      author={Yi Liu and Lutao Chu and Guowei Chen and Zewu Wu and Zeyu Chen and Baohua Lai and Yuying Hao},
      year={2021},
      eprint={2101.06175},
      archivePrefix={arXiv},
      primaryClass={cs.CV}
}

@misc{paddleseg2019,
    title={PaddleSeg, End-to-end image segmentation kit based on PaddlePaddle},
    author={PaddlePaddle Authors},
    howpublished = {\url{https://github.com/PaddlePaddle/PaddleSeg}},
    year={2019}
}
```<|MERGE_RESOLUTION|>--- conflicted
+++ resolved
@@ -96,11 +96,8 @@
     * [Lite](./docs/deployment/lite/lite.md)
     * [Serving](./docs/deployment/serving/serving.md)
     * [Web](./docs/deployment/web/web.md)
-<<<<<<< HEAD
-=======
     * [Benchmark](./docs/deployment/inference/infer_benchmark.md)
     * [Export ONNX Model](./docs/model_export_onnx.md)
->>>>>>> 515bf939
 * Model Compression
     * [Quantization](./docs/slim/quant/quant.md)
     * [Prune](./docs/slim/prune/prune.md)
